﻿<?xml version="1.0" encoding="utf-8"?>
<Project ToolsVersion="4.0" DefaultTargets="Build" xmlns="http://schemas.microsoft.com/developer/msbuild/2003">
  <PropertyGroup>
    <Configuration Condition=" '$(Configuration)' == '' ">Debug</Configuration>
    <Platform Condition=" '$(Platform)' == '' ">x86</Platform>
    <ProductVersion>8.0.30703</ProductVersion>
    <SchemaVersion>2.0</SchemaVersion>
    <ProjectGuid>{FF5EE3B6-913B-47CE-9CEB-11C51B4E1205}</ProjectGuid>
    <OutputType>Library</OutputType>
    <AppDesignerFolder>Properties</AppDesignerFolder>
    <RootNamespace>NzbDrone.Core</RootNamespace>
    <AssemblyName>NzbDrone.Core</AssemblyName>
    <TargetFrameworkVersion>v4.0</TargetFrameworkVersion>
    <TargetFrameworkProfile>
    </TargetFrameworkProfile>
    <FileAlignment>512</FileAlignment>
    <PublishUrl>publish\</PublishUrl>
    <Install>true</Install>
    <InstallFrom>Disk</InstallFrom>
    <UpdateEnabled>false</UpdateEnabled>
    <UpdateMode>Foreground</UpdateMode>
    <UpdateInterval>7</UpdateInterval>
    <UpdateIntervalUnits>Days</UpdateIntervalUnits>
    <UpdatePeriodically>false</UpdatePeriodically>
    <UpdateRequired>false</UpdateRequired>
    <MapFileExtensions>true</MapFileExtensions>
    <ApplicationRevision>0</ApplicationRevision>
    <ApplicationVersion>1.0.0.%2a</ApplicationVersion>
    <IsWebBootstrapper>false</IsWebBootstrapper>
    <UseApplicationTrust>false</UseApplicationTrust>
    <BootstrapperEnabled>true</BootstrapperEnabled>
  </PropertyGroup>
  <PropertyGroup Condition=" '$(Configuration)|$(Platform)' == 'Debug|x86' ">
    <PlatformTarget>x86</PlatformTarget>
    <DebugSymbols>true</DebugSymbols>
    <DebugType>full</DebugType>
    <Optimize>false</Optimize>
    <OutputPath>bin\Debug\</OutputPath>
    <DefineConstants>DEBUG;TRACE</DefineConstants>
    <ErrorReport>prompt</ErrorReport>
    <WarningLevel>4</WarningLevel>
  </PropertyGroup>
  <PropertyGroup Condition=" '$(Configuration)|$(Platform)' == 'Release|x86' ">
    <PlatformTarget>x86</PlatformTarget>
    <DebugType>pdbonly</DebugType>
    <Optimize>true</Optimize>
    <OutputPath>bin\Release\</OutputPath>
    <DefineConstants>TRACE</DefineConstants>
    <ErrorReport>prompt</ErrorReport>
    <WarningLevel>4</WarningLevel>
  </PropertyGroup>
  <PropertyGroup>
    <ApplicationIcon>
    </ApplicationIcon>
  </PropertyGroup>
  <PropertyGroup Condition="'$(Configuration)|$(Platform)' == 'Debug|x64'">
    <DebugSymbols>true</DebugSymbols>
    <OutputPath>bin\x64\Debug\</OutputPath>
    <DefineConstants>DEBUG;TRACE</DefineConstants>
    <DebugType>full</DebugType>
    <PlatformTarget>x64</PlatformTarget>
    <CodeAnalysisLogFile>bin\Debug\SABSync.exe.CodeAnalysisLog.xml</CodeAnalysisLogFile>
    <CodeAnalysisUseTypeNameInSuppression>true</CodeAnalysisUseTypeNameInSuppression>
    <CodeAnalysisModuleSuppressionsFile>GlobalSuppressions.cs</CodeAnalysisModuleSuppressionsFile>
    <ErrorReport>prompt</ErrorReport>
    <CodeAnalysisRuleSet>MinimumRecommendedRules.ruleset</CodeAnalysisRuleSet>
    <CodeAnalysisRuleSetDirectories>;C:\Program Files (x86)\Microsoft Visual Studio 10.0\Team Tools\Static Analysis Tools\\Rule Sets</CodeAnalysisRuleSetDirectories>
    <CodeAnalysisIgnoreBuiltInRuleSets>false</CodeAnalysisIgnoreBuiltInRuleSets>
    <CodeAnalysisRuleDirectories>;C:\Program Files (x86)\Microsoft Visual Studio 10.0\Team Tools\Static Analysis Tools\FxCop\\Rules</CodeAnalysisRuleDirectories>
    <CodeAnalysisIgnoreBuiltInRules>false</CodeAnalysisIgnoreBuiltInRules>
  </PropertyGroup>
  <PropertyGroup Condition="'$(Configuration)|$(Platform)' == 'Release|x64'">
    <OutputPath>bin\x64\Release\</OutputPath>
    <DefineConstants>TRACE</DefineConstants>
    <Optimize>true</Optimize>
    <DebugType>pdbonly</DebugType>
    <PlatformTarget>x64</PlatformTarget>
    <CodeAnalysisLogFile>bin\Release\SABSync.exe.CodeAnalysisLog.xml</CodeAnalysisLogFile>
    <CodeAnalysisUseTypeNameInSuppression>true</CodeAnalysisUseTypeNameInSuppression>
    <CodeAnalysisModuleSuppressionsFile>GlobalSuppressions.cs</CodeAnalysisModuleSuppressionsFile>
    <ErrorReport>prompt</ErrorReport>
    <CodeAnalysisRuleSet>MinimumRecommendedRules.ruleset</CodeAnalysisRuleSet>
    <CodeAnalysisRuleSetDirectories>;C:\Program Files (x86)\Microsoft Visual Studio 10.0\Team Tools\Static Analysis Tools\\Rule Sets</CodeAnalysisRuleSetDirectories>
    <CodeAnalysisIgnoreBuiltInRuleSets>false</CodeAnalysisIgnoreBuiltInRuleSets>
    <CodeAnalysisRuleDirectories>;C:\Program Files (x86)\Microsoft Visual Studio 10.0\Team Tools\Static Analysis Tools\FxCop\\Rules</CodeAnalysisRuleDirectories>
    <CodeAnalysisIgnoreBuiltInRules>false</CodeAnalysisIgnoreBuiltInRules>
    <CodeAnalysisFailOnMissingRules>false</CodeAnalysisFailOnMissingRules>
  </PropertyGroup>
  <PropertyGroup Condition="'$(Configuration)|$(Platform)' == 'Debug|AnyCPU'">
    <DebugSymbols>true</DebugSymbols>
    <OutputPath>bin\Debug\</OutputPath>
    <DefineConstants>DEBUG;TRACE</DefineConstants>
    <DebugType>full</DebugType>
    <PlatformTarget>x86</PlatformTarget>
    <CodeAnalysisLogFile>bin\Debug\SABSync.exe.CodeAnalysisLog.xml</CodeAnalysisLogFile>
    <CodeAnalysisUseTypeNameInSuppression>true</CodeAnalysisUseTypeNameInSuppression>
    <CodeAnalysisModuleSuppressionsFile>GlobalSuppressions.cs</CodeAnalysisModuleSuppressionsFile>
    <ErrorReport>prompt</ErrorReport>
    <CodeAnalysisRuleSet>Properties\AnalysisRules.ruleset</CodeAnalysisRuleSet>
    <CodeAnalysisRuleSetDirectories>;C:\Program Files (x86)\Microsoft Visual Studio 10.0\Team Tools\Static Analysis Tools\\Rule Sets</CodeAnalysisRuleSetDirectories>
    <CodeAnalysisRuleDirectories>;C:\Program Files (x86)\Microsoft Visual Studio 10.0\Team Tools\Static Analysis Tools\FxCop\\Rules</CodeAnalysisRuleDirectories>
    <CodeAnalysisIgnoreBuiltInRules>false</CodeAnalysisIgnoreBuiltInRules>
  </PropertyGroup>
  <PropertyGroup Condition="'$(Configuration)|$(Platform)' == 'Release|AnyCPU'">
    <OutputPath>bin\Release\</OutputPath>
    <DefineConstants>TRACE</DefineConstants>
    <Optimize>true</Optimize>
    <DebugType>pdbonly</DebugType>
    <PlatformTarget>AnyCPU</PlatformTarget>
    <CodeAnalysisLogFile>bin\Release\SABSync.exe.CodeAnalysisLog.xml</CodeAnalysisLogFile>
    <CodeAnalysisUseTypeNameInSuppression>true</CodeAnalysisUseTypeNameInSuppression>
    <CodeAnalysisModuleSuppressionsFile>GlobalSuppressions.cs</CodeAnalysisModuleSuppressionsFile>
    <ErrorReport>prompt</ErrorReport>
    <CodeAnalysisRuleSet>MinimumRecommendedRules.ruleset</CodeAnalysisRuleSet>
    <CodeAnalysisRuleSetDirectories>;C:\Program Files (x86)\Microsoft Visual Studio 10.0\Team Tools\Static Analysis Tools\\Rule Sets</CodeAnalysisRuleSetDirectories>
    <CodeAnalysisIgnoreBuiltInRuleSets>false</CodeAnalysisIgnoreBuiltInRuleSets>
    <CodeAnalysisRuleDirectories>;C:\Program Files (x86)\Microsoft Visual Studio 10.0\Team Tools\Static Analysis Tools\FxCop\\Rules</CodeAnalysisRuleDirectories>
    <CodeAnalysisIgnoreBuiltInRules>false</CodeAnalysisIgnoreBuiltInRules>
  </PropertyGroup>
  <PropertyGroup>
    <StartupObject />
  </PropertyGroup>
  <ItemGroup>
    <Reference Include="DeskMetrics.NET">
      <HintPath>..\Libraries\DeskMetrics\DeskMetrics.NET.dll</HintPath>
    </Reference>
    <Reference Include="EntityFramework, Version=4.3.0.0, Culture=neutral, PublicKeyToken=b77a5c561934e089, processorArchitecture=MSIL">
      <SpecificVersion>False</SpecificVersion>
      <HintPath>..\packages\EntityFramework.4.3.0\lib\net40\EntityFramework.dll</HintPath>
    </Reference>
    <Reference Include="Growl.Connector">
      <HintPath>..\packages\Growl.0.6\lib\Growl.Connector.dll</HintPath>
    </Reference>
    <Reference Include="Growl.CoreLibrary">
      <HintPath>..\packages\Growl.0.6\lib\Growl.CoreLibrary.dll</HintPath>
    </Reference>
    <Reference Include="Ionic.Zip">
      <HintPath>..\packages\DotNetZip.1.9.1.8\lib\net20\Ionic.Zip.dll</HintPath>
    </Reference>
    <Reference Include="Microsoft.CSharp" />
    <Reference Include="Microsoft.Web.Infrastructure, Version=1.0.0.0, Culture=neutral, PublicKeyToken=31bf3856ad364e35, processorArchitecture=MSIL">
      <Private>True</Private>
      <HintPath>..\packages\Microsoft.Web.Infrastructure.1.0.0.0\lib\net40\Microsoft.Web.Infrastructure.dll</HintPath>
    </Reference>
    <Reference Include="Migrator, Version=0.9.1.26254, Culture=neutral, PublicKeyToken=3b3586e9632ecfce, processorArchitecture=x86">
      <SpecificVersion>False</SpecificVersion>
      <HintPath>..\Libraries\Migrator.NET\Migrator.dll</HintPath>
    </Reference>
    <Reference Include="Migrator.Framework, Version=0.0.0.0, Culture=neutral, PublicKeyToken=3b3586e9632ecfce, processorArchitecture=x86">
      <SpecificVersion>False</SpecificVersion>
      <HintPath>..\Libraries\Migrator.NET\Migrator.Framework.dll</HintPath>
    </Reference>
    <Reference Include="Migrator.Providers, Version=0.0.0.0, Culture=neutral, PublicKeyToken=3b3586e9632ecfce, processorArchitecture=MSIL">
      <SpecificVersion>False</SpecificVersion>
      <HintPath>..\Libraries\Migrator.NET\Migrator.Providers.dll</HintPath>
    </Reference>
    <Reference Include="MvcMiniProfiler, Version=1.9.0.0, Culture=neutral, PublicKeyToken=b44f9351044011a3, processorArchitecture=MSIL">
      <SpecificVersion>False</SpecificVersion>
      <HintPath>..\packages\MiniProfiler.1.9\lib\net40\MvcMiniProfiler.dll</HintPath>
    </Reference>
    <Reference Include="Newtonsoft.Json, Version=4.0.8.0, Culture=neutral, PublicKeyToken=30ad4fe6b2a6aeed, processorArchitecture=MSIL">
      <SpecificVersion>False</SpecificVersion>
      <HintPath>..\packages\Newtonsoft.Json.4.0.8\lib\net40\Newtonsoft.Json.dll</HintPath>
    </Reference>
    <Reference Include="Ninject, Version=2.2.0.0, Culture=neutral, PublicKeyToken=c7192dc5380945e7, processorArchitecture=MSIL">
      <HintPath>..\packages\Ninject.2.2.1.4\lib\net40-Full\Ninject.dll</HintPath>
    </Reference>
    <Reference Include="NLog, Version=2.0.0.0, Culture=neutral, PublicKeyToken=5120e14c03d0593c, processorArchitecture=MSIL">
      <HintPath>..\packages\NLog.2.0.0.2000\lib\net40\NLog.dll</HintPath>
    </Reference>
    <Reference Include="Prowlin">
      <HintPath>..\packages\Prowlin 0.9.4163.39219\Prowlin.dll</HintPath>
    </Reference>
    <Reference Include="SignalR">
      <HintPath>..\packages\SignalR.Server.0.4.0.0\lib\net40\SignalR.dll</HintPath>
    </Reference>
    <Reference Include="SignalR.Hosting.AspNet">
      <HintPath>..\packages\SignalR.Hosting.AspNet.0.4.0.0\lib\net40\SignalR.Hosting.AspNet.dll</HintPath>
    </Reference>
    <Reference Include="SignalR.Ninject">
      <HintPath>..\packages\SignalR.Ninject.0.4\lib\net40\SignalR.Ninject.dll</HintPath>
    </Reference>
    <Reference Include="System" />
    <Reference Include="System.ComponentModel.DataAnnotations" />
    <Reference Include="System.configuration" />
    <Reference Include="System.Core" />
    <Reference Include="System.Data" />
    <Reference Include="System.Data.Entity" />
    <Reference Include="System.Data.SqlServerCe, Version=4.0.0.0, Culture=neutral, PublicKeyToken=89845dcd8080cc91, processorArchitecture=MSIL">
      <Private>True</Private>
      <HintPath>..\packages\SqlServerCompact.4.0.8482.1\lib\System.Data.SqlServerCe.dll</HintPath>
    </Reference>
    <Reference Include="System.Data.SqlServerCe.Entity, Version=4.0.0.0, Culture=neutral, PublicKeyToken=89845dcd8080cc91, processorArchitecture=MSIL">
      <SpecificVersion>False</SpecificVersion>
      <HintPath>..\packages\EntityFramework.SqlServerCompact.4.1.8482.2\lib\System.Data.SqlServerCe.Entity.dll</HintPath>
    </Reference>
    <Reference Include="System.Drawing" />
    <Reference Include="System.ServiceModel" />
    <Reference Include="System.Transactions" />
    <Reference Include="System.Web" />
    <Reference Include="System.Web.Extensions" />
    <Reference Include="System.XML" />
    <Reference Include="System.Xml.Linq" />
    <Reference Include="TvdbLib, Version=0.8.8.0, Culture=neutral, processorArchitecture=MSIL">
      <SpecificVersion>False</SpecificVersion>
      <HintPath>..\Libraries\TvdbLib.dll</HintPath>
    </Reference>
    <Reference Include="Twitterizer2, Version=2.4.0.26532, Culture=neutral, PublicKeyToken=69d1469eac671567, processorArchitecture=MSIL">
      <HintPath>..\packages\twitterizer.2.4.0.26532\lib\net40\Twitterizer2.dll</HintPath>
    </Reference>
    <Reference Include="WebActivator, Version=1.5.0.0, Culture=neutral, processorArchitecture=MSIL">
      <SpecificVersion>False</SpecificVersion>
      <HintPath>..\packages\WebActivator.1.5\lib\net40\WebActivator.dll</HintPath>
    </Reference>
  </ItemGroup>
  <ItemGroup>
    <Compile Include="..\NzbDrone.Common\Properties\SharedAssemblyInfo.cs">
      <Link>Properties\SharedAssemblyInfo.cs</Link>
    </Compile>
    <Compile Include="Constants.cs" />
    <Compile Include="Datastore\Connection.cs" />
    <Compile Include="Datastore\MigrationLogger.cs" />
    <Compile Include="Datastore\MigrationsHelper.cs" />
    <Compile Include="Datastore\CustomeMapper.cs" />
    <Compile Include="Datastore\Migrations\Migration20120220.cs" />
    <Compile Include="Datastore\Migrations\Migration20120123.cs" />
    <Compile Include="Datastore\Migrations\Migration20120118.cs" />
    <Compile Include="Datastore\Migrations\Migration20111125.cs" />
    <Compile Include="Datastore\Migrations\Migration20111112.cs" />
    <Compile Include="Datastore\Migrations\Migration20111011.cs" />
    <Compile Include="Datastore\Migrations\Migration20110909.cs" />
    <Compile Include="Datastore\Migrations\Migration20110726.cs" />
    <Compile Include="Datastore\Migrations\Migration20110707.cs" />
    <Compile Include="Datastore\DbProviderFactory.cs" />
    <Compile Include="Datastore\Migrations\NzbDroneMigration.cs" />
    <Compile Include="Datastore\Migrations\SchemaInfo.cs" />
    <Compile Include="Datastore\PetaPoco\EpisodeSeasonRelator.cs" />
    <Compile Include="Fluent.cs" />
    <Compile Include="Helpers\EpisodeSortingHelper.cs" />
    <Compile Include="Helpers\FileSizeFormatHelper.cs" />
    <Compile Include="Helpers\SortHelper.cs" />
    <Compile Include="Helpers\SabnzbdQueueTimeConverter.cs" />
    <Compile Include="Jobs\CheckpointJob.cs" />
    <Compile Include="Model\DownloadClientType.cs" />
    <Compile Include="Instrumentation\LogDbContext.cs" />
    <Compile Include="Instrumentation\LogProvider.cs" />
    <Compile Include="Instrumentation\DatabaseTarget.cs" />
    <Compile Include="Datastore\PetaPoco\PetaPoco.cs" />
    <Compile Include="Model\AtomicParsleyTitleType.cs" />
    <Compile Include="Model\ConnectionInfoModel.cs" />
    <Compile Include="Model\BacklogSettingType.cs" />
    <Compile Include="Model\PostDownloadStatusType.cs" />
    <Compile Include="Model\JobQueueItem.cs" />
    <Compile Include="Model\LanguageType.cs" />
    <Compile Include="Model\MisnamedEpisodeModel.cs" />
    <Compile Include="Model\Quality.cs" />
    <Compile Include="Model\Sabnzbd\SabHistoryItem.cs" />
    <Compile Include="Model\Sabnzbd\SabHistory.cs" />
    <Compile Include="Model\Sabnzbd\SabJsonError.cs" />
    <Compile Include="Model\Sabnzbd\SabQueue.cs" />
    <Compile Include="Model\Sabnzbd\SabCategoryModel.cs" />
    <Compile Include="Model\Sabnzbd\SabModel.cs" />
    <Compile Include="Model\Sabnzbd\SabQueueItem.cs" />
    <Compile Include="Model\Twitter\TwitterAuthorizationModel.cs" />
    <Compile Include="Model\UpdatePackage.cs" />
    <Compile Include="Model\Xbmc\ActionType.cs" />
    <Compile Include="Model\Xbmc\ActivePlayersDharmaResult.cs" />
    <Compile Include="Model\Xbmc\ActivePlayersEdenResult.cs" />
    <Compile Include="Model\Xbmc\TvShowResult.cs" />
    <Compile Include="Model\Xbmc\ErrorResult.cs" />
    <Compile Include="Model\Xbmc\IconType.cs" />
<<<<<<< HEAD
=======
    <Compile Include="Providers\BackupProvider.cs" />
    <Compile Include="Providers\SeasonProvider.cs" />
    <Compile Include="Providers\DecisionEngine\AlreadyInQueueSpecification.cs" />
    <Compile Include="Providers\DecisionEngine\RetentionSpecification.cs" />
    <Compile Include="Providers\DownloadClients\BlackholeProvider.cs" />
    <Compile Include="Providers\Converting\AtomicParsleyProvider.cs" />
    <Compile Include="Providers\Converting\HandbrakeProvider.cs" />
    <Compile Include="Providers\DownloadClients\IDownloadClient.cs" />
    <Compile Include="Providers\DecisionEngine\AcceptableSizeSpecification.cs" />
    <Compile Include="Providers\DecisionEngine\UpgradeHistorySpecification.cs" />
    <Compile Include="Providers\DecisionEngine\UpgradeDiskSpecification.cs" />
    <Compile Include="Providers\DecisionEngine\QualityUpgradeSpecification.cs" />
    <Compile Include="Providers\DecisionEngine\QualityAllowedByProfileSpecification.cs" />
    <Compile Include="Providers\DecisionEngine\AllowedDownloadSpecification.cs" />
    <Compile Include="Providers\DecisionEngine\UpgradePossibleSpecification.cs" />
    <Compile Include="Providers\DecisionEngine\MonitoredEpisodeSpecification.cs" />
    <Compile Include="Providers\Indexer\Newznab.cs" />
>>>>>>> 6798cb34
    <Compile Include="Jobs\RecentBacklogSearchJob.cs" />
    <Compile Include="Jobs\TrimLogsJob.cs" />
    <Compile Include="Jobs\JobProvider.cs" />
    <Compile Include="Jobs\RenameSeasonJob.cs" />
    <Compile Include="Jobs\RenameSeriesJob.cs" />
    <Compile Include="Jobs\AppUpdateJob.cs" />
    <Compile Include="Jobs\BacklogSearchJob.cs" />
    <Compile Include="Jobs\BannerDownloadJob.cs" />
    <Compile Include="Jobs\ConvertEpisodeJob.cs" />
    <Compile Include="Jobs\SeriesSearchJob.cs" />
    <Compile Include="Jobs\SeasonSearchJob.cs" />
    <Compile Include="Model\Xbmc\TvShowResponse.cs" />
    <Compile Include="Model\Xbmc\TvShow.cs" />
    <Compile Include="Model\Xbmc\VersionResult.cs" />
    <Compile Include="Jobs\UpdateSceneMappingsJob.cs" />
    <Compile Include="Jobs\PostDownloadScanJob.cs" />
    <Compile Include="Jobs\RenameEpisodeJob.cs" />
    <Compile Include="Jobs\EpisodeSearchJob.cs" />
    <Compile Include="Jobs\DeleteSeriesJob.cs" />
    <Compile Include="Jobs\DiskScanJob.cs" />
    <Compile Include="Jobs\ImportNewSeriesJob.cs" />
    <Compile Include="Jobs\IJob.cs" />
    <Compile Include="Jobs\RssSyncJob.cs" />
    <Compile Include="Jobs\UpdateInfoJob.cs" />
<<<<<<< HEAD
    <Compile Include="Providers\AnalyticsProvider.cs">
      <SubType>Code</SubType>
    </Compile>
    <Compile Include="Providers\AutoConfigureProvider.cs">
      <SubType>Code</SubType>
    </Compile>
    <Compile Include="Providers\BackupProvider.cs">
      <SubType>Code</SubType>
    </Compile>
    <Compile Include="Providers\Converting\AtomicParsleyProvider.cs">
      <SubType>Code</SubType>
    </Compile>
    <Compile Include="Providers\Converting\HandbrakeProvider.cs">
      <SubType>Code</SubType>
    </Compile>
    <Compile Include="Providers\Core\ArchiveProvider.cs">
      <SubType>Code</SubType>
    </Compile>
    <Compile Include="Providers\Core\ConfigProvider.cs">
      <SubType>Code</SubType>
    </Compile>
    <Compile Include="Providers\Core\UdpProvider.cs">
      <SubType>Code</SubType>
    </Compile>
    <Compile Include="Providers\DecisionEngine\AcceptableSizeSpecification.cs">
      <SubType>Code</SubType>
    </Compile>
    <Compile Include="Providers\DecisionEngine\AllowedDownloadSpecification.cs">
      <SubType>Code</SubType>
    </Compile>
    <Compile Include="Providers\DecisionEngine\AlreadyInQueueSpecification.cs">
      <SubType>Code</SubType>
    </Compile>
    <Compile Include="Providers\DecisionEngine\MonitoredEpisodeSpecification.cs">
      <SubType>Code</SubType>
    </Compile>
    <Compile Include="Providers\DecisionEngine\QualityAllowedByProfileSpecification.cs">
      <SubType>Code</SubType>
    </Compile>
    <Compile Include="Providers\DecisionEngine\QualityUpgradeSpecification.cs">
      <SubType>Code</SubType>
    </Compile>
    <Compile Include="Providers\DecisionEngine\RetentionSpecification.cs">
      <SubType>Code</SubType>
    </Compile>
    <Compile Include="Providers\DecisionEngine\UpgradeDiskSpecification.cs">
      <SubType>Code</SubType>
    </Compile>
    <Compile Include="Providers\DecisionEngine\UpgradeHistorySpecification.cs">
      <SubType>Code</SubType>
    </Compile>
    <Compile Include="Providers\DecisionEngine\UpgradePossibleSpecification.cs">
      <SubType>Code</SubType>
    </Compile>
    <Compile Include="Providers\DiskScanProvider.cs">
      <SubType>Code</SubType>
    </Compile>
    <Compile Include="Providers\DownloadClients\BlackholeProvider.cs">
      <SubType>Code</SubType>
    </Compile>
    <Compile Include="Providers\DownloadClients\IDownloadClient.cs">
      <SubType>Code</SubType>
    </Compile>
    <Compile Include="Providers\DownloadClients\SabProvider.cs">
      <SubType>Code</SubType>
    </Compile>
    <Compile Include="Providers\DownloadProvider.cs">
      <SubType>Code</SubType>
    </Compile>
    <Compile Include="Providers\EpisodeProvider.cs">
      <SubType>Code</SubType>
    </Compile>
    <Compile Include="Providers\ExternalNotificationProvider.cs">
      <SubType>Code</SubType>
    </Compile>
    <Compile Include="Providers\ExternalNotification\ExternalNotificationBase.cs">
      <SubType>Code</SubType>
    </Compile>
    <Compile Include="Providers\ExternalNotification\Growl.cs">
      <SubType>Code</SubType>
    </Compile>
    <Compile Include="Providers\ExternalNotification\Plex.cs">
      <SubType>Code</SubType>
    </Compile>
    <Compile Include="Providers\ExternalNotification\Prowl.cs">
      <SubType>Code</SubType>
    </Compile>
    <Compile Include="Providers\ExternalNotification\Smtp.cs">
      <SubType>Code</SubType>
    </Compile>
    <Compile Include="Providers\ExternalNotification\Twitter.cs">
      <SubType>Code</SubType>
    </Compile>
    <Compile Include="Providers\ExternalNotification\Xbmc.cs">
      <SubType>Code</SubType>
    </Compile>
    <Compile Include="Providers\GrowlProvider.cs">
      <SubType>Code</SubType>
    </Compile>
    <Compile Include="Providers\HistoryProvider.cs">
      <SubType>Code</SubType>
    </Compile>
    <Compile Include="Providers\IndexerProvider.cs">
      <SubType>Code</SubType>
    </Compile>
    <Compile Include="Providers\Indexer\IndexerBase.cs">
      <SubType>Code</SubType>
    </Compile>
    <Compile Include="Providers\Indexer\Newzbin.cs">
      <SubType>Code</SubType>
    </Compile>
    <Compile Include="Providers\Indexer\Newznab.cs">
      <SubType>Code</SubType>
    </Compile>
    <Compile Include="Providers\Indexer\NzbMatrix.cs">
      <SubType>Code</SubType>
    </Compile>
    <Compile Include="Providers\Indexer\NzbsOrg.cs">
      <SubType>Code</SubType>
    </Compile>
    <Compile Include="Providers\Indexer\NzbsRUs.cs">
      <SubType>Code</SubType>
    </Compile>
    <Compile Include="Providers\Indexer\SyndicationFeedXmlReader.cs">
      <SubType>Code</SubType>
    </Compile>
    <Compile Include="Providers\MediaFileProvider.cs">
      <SubType>Code</SubType>
    </Compile>
    <Compile Include="Providers\MisnamedProvider.cs">
      <SubType>Code</SubType>
    </Compile>
    <Compile Include="Providers\NewznzbProvider.cs">
      <SubType>Code</SubType>
    </Compile>
    <Compile Include="Providers\NotificationProvider.cs">
      <SubType>Code</SubType>
    </Compile>
    <Compile Include="Providers\PlexProvider.cs" />
    <Compile Include="Providers\PostDownloadProvider.cs">
      <SubType>Code</SubType>
    </Compile>
    <Compile Include="Providers\ProwlProvider.cs">
      <SubType>Code</SubType>
    </Compile>
    <Compile Include="Providers\QualityProvider.cs">
      <SubType>Code</SubType>
    </Compile>
    <Compile Include="Providers\QualityTypeProvider.cs">
      <SubType>Code</SubType>
    </Compile>
    <Compile Include="Providers\ReferenceDataProvider.cs">
      <SubType>Code</SubType>
    </Compile>
    <Compile Include="Providers\RootDirProvider.cs">
      <SubType>Code</SubType>
    </Compile>
    <Compile Include="Providers\SceneMappingProvider.cs">
      <SubType>Code</SubType>
    </Compile>
    <Compile Include="Providers\SearchProvider.cs">
      <SubType>Code</SubType>
    </Compile>
    <Compile Include="Providers\SeriesProvider.cs">
      <SubType>Code</SubType>
    </Compile>
    <Compile Include="Providers\SignalRProvider.cs">
      <SubType>Code</SubType>
    </Compile>
    <Compile Include="Providers\SmtpProvider.cs">
      <SubType>Code</SubType>
    </Compile>
    <Compile Include="Providers\TvDbProvider.cs">
      <SubType>Code</SubType>
    </Compile>
    <Compile Include="Providers\TwitterProvider.cs">
      <SubType>Code</SubType>
    </Compile>
    <Compile Include="Providers\UpcomingEpisodesProvider.cs">
      <SubType>Code</SubType>
    </Compile>
    <Compile Include="Providers\UpdateProvider.cs">
      <SubType>Code</SubType>
    </Compile>
    <Compile Include="Providers\XbmcProvider.cs">
      <SubType>Code</SubType>
    </Compile>
    <Compile Include="Providers\Xbmc\EventClientProvider.cs">
      <SubType>Code</SubType>
    </Compile>
    <Compile Include="Providers\Xbmc\ResourceManager.cs">
      <SubType>Code</SubType>
    </Compile>
=======
    <Compile Include="Providers\SceneMappingProvider.cs" />
    <Compile Include="Providers\Xbmc\EventClientProvider.cs" />
    <Compile Include="Repository\Season.cs" />
>>>>>>> 6798cb34
    <Compile Include="Repository\NewznabDefinition.cs" />
    <Compile Include="Repository\ExternalNotificationDefinition.cs" />
    <Compile Include="Repository\JobDefinition.cs" />
    <Compile Include="Repository\IndexerDefinition.cs" />
    <Compile Include="Model\EpisodeParseResult.cs" />
    <Compile Include="Model\EpisodeSortingType.cs" />
    <Compile Include="Model\EpisodeStatusType.cs" />
    <Compile Include="Model\Sabnzbd\SabPriorityType.cs" />
    <Compile Include="Model\SeasonParseResult.cs" />
    <Compile Include="Repository\EpisodeFile.cs" />
    <Compile Include="Model\Notification\ProgressNotificationStatus.cs" />
    <Compile Include="Parser.cs" />
    <Compile Include="Model\Notification\ProgressNotification.cs" />
    <Compile Include="Repository\Episode.cs" />
    <Compile Include="Instrumentation\Log.cs" />
    <Compile Include="Repository\History.cs" />
    <Compile Include="Repository\Config.cs" />
    <Compile Include="Repository\Quality\QualityType.cs" />
    <Compile Include="Repository\Quality\QualityProfile.cs" />
    <Compile Include="Repository\RootDir.cs" />
    <Compile Include="Repository\Quality\QualityTypes.cs" />
    <Compile Include="Repository\SceneMapping.cs" />
    <Compile Include="Repository\Series.cs" />
    <Compile Include="CentralDispatch.cs" />
    <Compile Include="Properties\AssemblyInfo.cs" />
    <Compile Include="WebTimer.cs" />
  </ItemGroup>
  <ItemGroup>
    <BootstrapperPackage Include=".NETFramework,Version=v4.0,Profile=Client">
      <Visible>False</Visible>
      <ProductName>Microsoft .NET Framework 4 Client Profile %28x86 and x64%29</ProductName>
      <Install>true</Install>
    </BootstrapperPackage>
    <BootstrapperPackage Include="Microsoft.Net.Client.3.5">
      <Visible>False</Visible>
      <ProductName>.NET Framework 3.5 SP1 Client Profile</ProductName>
      <Install>false</Install>
    </BootstrapperPackage>
    <BootstrapperPackage Include="Microsoft.Net.Framework.3.5.SP1">
      <Visible>False</Visible>
      <ProductName>.NET Framework 3.5 SP1</ProductName>
      <Install>false</Install>
    </BootstrapperPackage>
    <BootstrapperPackage Include="Microsoft.Windows.Installer.3.1">
      <Visible>False</Visible>
      <ProductName>Windows Installer 3.1</ProductName>
      <Install>true</Install>
    </BootstrapperPackage>
  </ItemGroup>
  <ItemGroup>
    <None Include="App.config" />
    <None Include="packages.config" />
    <None Include="Properties\AnalysisRules.ruleset" />
  </ItemGroup>
  <ItemGroup>
    <Service Include="{508349B6-6B84-4DF5-91F0-309BEEBAD82D}" />
  </ItemGroup>
  <ItemGroup>
    <EmbeddedResource Include="NzbDrone.jpg" />
  </ItemGroup>
  <ItemGroup>
    <ProjectReference Include="..\NzbDrone.Common\NzbDrone.Common.csproj">
      <Project>{F2BE0FDF-6E47-4827-A420-DD4EF82407F8}</Project>
      <Name>NzbDrone.Common</Name>
    </ProjectReference>
  </ItemGroup>
  <ItemGroup>
    <Content Include="GettingStarted.txt" />
    <Content Include="Json.NET.license.txt" />
    <Content Include="NzbDrone.ico" />
    <Content Include="license.txt" />
  </ItemGroup>
  <ItemGroup />
  <Import Project="$(MSBuildToolsPath)\Microsoft.CSharp.targets" />
  <PropertyGroup>
    <PostBuildEvent>
if not exist "$(TargetDir)x86" md "$(TargetDir)x86"
xcopy /s /y "$(SolutionDir)packages\SqlServerCompact.4.0.8482.1\NativeBinaries\x86\*.*" "$(TargetDir)x86"</PostBuildEvent>
  </PropertyGroup>
  <!-- To modify your build process, add your task inside one of the targets below and uncomment it. 
       Other similar extension points exist, see Microsoft.Common.targets.
  <Target Name="BeforeBuild">
  </Target>
  <Target Name="AfterBuild">
  </Target>
  -->
</Project><|MERGE_RESOLUTION|>--- conflicted
+++ resolved
@@ -269,26 +269,7 @@
     <Compile Include="Model\Xbmc\TvShowResult.cs" />
     <Compile Include="Model\Xbmc\ErrorResult.cs" />
     <Compile Include="Model\Xbmc\IconType.cs" />
-<<<<<<< HEAD
-=======
-    <Compile Include="Providers\BackupProvider.cs" />
     <Compile Include="Providers\SeasonProvider.cs" />
-    <Compile Include="Providers\DecisionEngine\AlreadyInQueueSpecification.cs" />
-    <Compile Include="Providers\DecisionEngine\RetentionSpecification.cs" />
-    <Compile Include="Providers\DownloadClients\BlackholeProvider.cs" />
-    <Compile Include="Providers\Converting\AtomicParsleyProvider.cs" />
-    <Compile Include="Providers\Converting\HandbrakeProvider.cs" />
-    <Compile Include="Providers\DownloadClients\IDownloadClient.cs" />
-    <Compile Include="Providers\DecisionEngine\AcceptableSizeSpecification.cs" />
-    <Compile Include="Providers\DecisionEngine\UpgradeHistorySpecification.cs" />
-    <Compile Include="Providers\DecisionEngine\UpgradeDiskSpecification.cs" />
-    <Compile Include="Providers\DecisionEngine\QualityUpgradeSpecification.cs" />
-    <Compile Include="Providers\DecisionEngine\QualityAllowedByProfileSpecification.cs" />
-    <Compile Include="Providers\DecisionEngine\AllowedDownloadSpecification.cs" />
-    <Compile Include="Providers\DecisionEngine\UpgradePossibleSpecification.cs" />
-    <Compile Include="Providers\DecisionEngine\MonitoredEpisodeSpecification.cs" />
-    <Compile Include="Providers\Indexer\Newznab.cs" />
->>>>>>> 6798cb34
     <Compile Include="Jobs\RecentBacklogSearchJob.cs" />
     <Compile Include="Jobs\TrimLogsJob.cs" />
     <Compile Include="Jobs\JobProvider.cs" />
@@ -313,10 +294,10 @@
     <Compile Include="Jobs\IJob.cs" />
     <Compile Include="Jobs\RssSyncJob.cs" />
     <Compile Include="Jobs\UpdateInfoJob.cs" />
-<<<<<<< HEAD
     <Compile Include="Providers\AnalyticsProvider.cs">
       <SubType>Code</SubType>
     </Compile>
+    <Compile Include="Repository\Season.cs" />
     <Compile Include="Providers\AutoConfigureProvider.cs">
       <SubType>Code</SubType>
     </Compile>
@@ -507,11 +488,6 @@
     <Compile Include="Providers\Xbmc\ResourceManager.cs">
       <SubType>Code</SubType>
     </Compile>
-=======
-    <Compile Include="Providers\SceneMappingProvider.cs" />
-    <Compile Include="Providers\Xbmc\EventClientProvider.cs" />
-    <Compile Include="Repository\Season.cs" />
->>>>>>> 6798cb34
     <Compile Include="Repository\NewznabDefinition.cs" />
     <Compile Include="Repository\ExternalNotificationDefinition.cs" />
     <Compile Include="Repository\JobDefinition.cs" />
