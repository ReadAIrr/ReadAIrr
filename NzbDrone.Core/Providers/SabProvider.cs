--- conflicted
+++ resolved
@@ -29,11 +29,7 @@
         public virtual bool AddByUrl(string url, string title)
         {
             string cat = _configProvider.SabTvCategory;
-<<<<<<< HEAD
             int priority = (int)Enum.Parse(typeof(SabnzbdPriorityType), _configProvider.SabTvPriority);
-=======
-            string priority = _configProvider.SabTvPriority;
->>>>>>> cb4d0e24
             string name = url.Replace("&", "%26");
             string nzbName = HttpUtility.UrlEncode(title);
 
@@ -85,43 +81,6 @@
             return false; //Not in Queue
         }
 
-<<<<<<< HEAD
-        public virtual bool AddById(string id, string title)
-        {
-            //mode=addid&name=333333&pp=3&script=customscript.cmd&cat=Example&priority=-1
-
-            const string mode = "addid";
-            string cat = _configProvider.SabTvCategory;
-            int priority = (int)Enum.Parse(typeof(SabnzbdPriorityType), _configProvider.SabTvPriority);
-            string nzbName = HttpUtility.UrlEncode(title);
-
-            string action = string.Format("mode={0}&name={1}&priority={2}&cat={3}&nzbname={4}", mode, id, priority, cat,
-                                          nzbName);
-            string request = GetSabRequest(action);
-
-            Logger.Debug("Adding report [{0}] to the queue.", nzbName);
-
-            string response = _httpProvider.DownloadString(request).Replace("\n", String.Empty);
-            Logger.Debug("Queue Repsonse: [{0}]", response);
-
-            if (response == "ok")
-                return true;
-
-            return false;
-        }
-
-        private string GetSabRequest(string action)
-        {
-            string sabnzbdInfo = _configProvider.SabHost + ":" +
-                                 _configProvider.SabPort;
-            string username = _configProvider.SabUsername;
-            string password = _configProvider.SabPassword;
-            string apiKey = _configProvider.SabApiKey;
-
-            return
-                string.Format(@"http://{0}/api?$Action&apikey={1}&ma_username={2}&ma_password={3}", sabnzbdInfo, apiKey,
-                              username, password).Replace("$Action", action);
-=======
         private string GetSabRequest(string action)
         {
             return string.Format(@"http://{0}:{1}/api?{2}&apikey={3}&ma_username={4}&ma_password={5}",
@@ -131,7 +90,6 @@
                                  _configProvider.SabApiKey,
                                  _configProvider.SabUsername,
                                  _configProvider.SabPassword);
->>>>>>> cb4d0e24
         }
 
         public String GetSabTitle(EpisodeParseResult parseResult)
