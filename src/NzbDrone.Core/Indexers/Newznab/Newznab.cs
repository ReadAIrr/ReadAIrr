﻿using System;
using System.Collections.Generic;
using System.Linq;
using FluentValidation.Results;
using NLog;
using NzbDrone.Common.Extensions;
using NzbDrone.Common.Http;
using NzbDrone.Core.Configuration;
using NzbDrone.Core.Parser;
using NzbDrone.Core.ThingiProvider;

namespace NzbDrone.Core.Indexers.Newznab
{
    public class Newznab : HttpIndexerBase<NewznabSettings>
    {
        private readonly INewznabCapabilitiesProvider _capabilitiesProvider;

        public override string Name => "Newznab";

        public override DownloadProtocol Protocol => DownloadProtocol.Usenet;

        public override int PageSize => _capabilitiesProvider.GetCapabilities(Settings).DefaultPageSize;

        public override IIndexerRequestGenerator GetRequestGenerator()
        {
            return new NewznabRequestGenerator(_capabilitiesProvider)
            {
                PageSize = PageSize,
                Settings = Settings
            };
        }

        public override IParseIndexerResponse GetParser()
        {
            return new NewznabRssParser();
        }

        public override IEnumerable<ProviderDefinition> DefaultDefinitions
        {
            get
            {
                yield return GetDefinition("DOGnzb", GetSettings("https://api.dognzb.cr"));
                yield return GetDefinition("DrunkenSlug", GetSettings("https://api.drunkenslug.com"));
                yield return GetDefinition("Nzb.su", GetSettings("https://api.nzb.su"));
                yield return GetDefinition("NZBCat", GetSettings("https://nzb.cat"));
                yield return GetDefinition("NZBFinder.ws", GetSettings("https://nzbfinder.ws"));
                yield return GetDefinition("NZBgeek", GetSettings("https://api.nzbgeek.info"));
                yield return GetDefinition("nzbplanet.net", GetSettings("https://api.nzbplanet.net"));
                yield return GetDefinition("Nzbs.org", GetSettings("http://nzbs.org"));
                yield return GetDefinition("omgwtfnzbs", GetSettings("https://api.omgwtfnzbs.me"));
                yield return GetDefinition("OZnzb.com", GetSettings("https://api.oznzb.com"));
                yield return GetDefinition("PFmonkey", GetSettings("https://www.pfmonkey.com"));
                yield return GetDefinition("SimplyNZBs", GetSettings("https://simplynzbs.com"));
                yield return GetDefinition("Usenet Crawler", GetSettings("https://www.usenet-crawler.com"));
            }
        }

        public Newznab(INewznabCapabilitiesProvider capabilitiesProvider, IHttpClient httpClient, IIndexerStatusService indexerStatusService, IConfigService configService, IParsingService parsingService, Logger logger)
            : base(httpClient, indexerStatusService, configService, parsingService, logger)
        {
            _capabilitiesProvider = capabilitiesProvider;
        }

        private IndexerDefinition GetDefinition(string name, NewznabSettings settings)
        {
            return new IndexerDefinition
                   {
                       EnableRss = false,
                       EnableSearch = false,
                       Name = name,
                       Implementation = GetType().Name,
                       Settings = settings,
                       Protocol = DownloadProtocol.Usenet,
                       SupportsRss = SupportsRss,
                       SupportsSearch = SupportsSearch
                   };
        }

        private NewznabSettings GetSettings(string url, params int[] categories)
        {
            var settings = new NewznabSettings { Url = url };

            if (categories.Any())
            {
                settings.Categories = categories;
            }

            return settings;
        }

        protected override void Test(List<ValidationFailure> failures)
        {
            base.Test(failures);

            failures.AddIfNotNull(TestCapabilities());
        }

        protected virtual ValidationFailure TestCapabilities()
        {
            try
            {
                var capabilities = _capabilitiesProvider.GetCapabilities(Settings);

                if (capabilities.SupportedSearchParameters != null && capabilities.SupportedSearchParameters.Contains("q"))
                {
                    return null;
                }

                if (capabilities.SupportedAudioSearchParameters != null &&
<<<<<<< HEAD
                    new[] {"artist", "album"}.All(v => capabilities.SupportedAudioSearchParameters.Contains(v)))
                {
=======
                    new[] { "artist", "album" }.All(v => capabilities.SupportedAudioSearchParameters.Contains(v)))
                {
                    return null;
>>>>>>> 7691265e
                }

                if (capabilities.SupportedTvSearchParameters != null &&
                    new[] { "q", "tvdbid", "rid" }.Any(v => capabilities.SupportedTvSearchParameters.Contains(v)) &&
                    new[] { "season", "ep" }.All(v => capabilities.SupportedTvSearchParameters.Contains(v)))
                {
                    return null;
                }

                return new ValidationFailure(string.Empty, "Indexer does not support required search parameters");
            }
            catch (Exception ex)
            {
                _logger.Warn(ex, "Unable to connect to indexer: " + ex.Message);

                return new ValidationFailure(string.Empty, "Unable to connect to indexer, check the log for more details");
            }
        }
    }
}<|MERGE_RESOLUTION|>--- conflicted
+++ resolved
@@ -107,14 +107,9 @@
                 }
 
                 if (capabilities.SupportedAudioSearchParameters != null &&
-<<<<<<< HEAD
-                    new[] {"artist", "album"}.All(v => capabilities.SupportedAudioSearchParameters.Contains(v)))
-                {
-=======
                     new[] { "artist", "album" }.All(v => capabilities.SupportedAudioSearchParameters.Contains(v)))
                 {
                     return null;
->>>>>>> 7691265e
                 }
 
                 if (capabilities.SupportedTvSearchParameters != null &&
