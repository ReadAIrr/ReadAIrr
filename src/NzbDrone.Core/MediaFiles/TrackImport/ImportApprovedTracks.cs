--- conflicted
+++ resolved
@@ -73,11 +73,7 @@
 
                     var trackFile = new TrackFile();
                     trackFile.DateAdded = DateTime.UtcNow;
-<<<<<<< HEAD
                     trackFile.ForeignArtistId = localTrack.Artist.ForeignArtistId;
-=======
-                    trackFile.ArtistId = localTrack.Artist.Id;
->>>>>>> fafe4e93
                     trackFile.Path = localTrack.Path.CleanFilePath();
                     trackFile.Size = _diskProvider.GetFileSize(localTrack.Path);
                     trackFile.Quality = localTrack.Quality;
