--- conflicted
+++ resolved
@@ -31,13 +31,9 @@
 
         public void Clean(Artist artist, List<string> filesOnDisk)
         {
-<<<<<<< HEAD
-            var artistFiles = _mediaFileService.GetFilesByArtist(artist.ForeignArtistId);
-            var tracks = _trackService.GetTracksByArtist(artist.ForeignArtistId);
-=======
             var artistFiles = _mediaFileService.GetFilesByArtist(artist.Id);
             var tracks = _trackService.GetTracksByArtist(artist.Id);
->>>>>>> fafe4e93
+
 
             var filesOnDiskKeys = new HashSet<string>(filesOnDisk, PathEqualityComparer.Instance);
             
