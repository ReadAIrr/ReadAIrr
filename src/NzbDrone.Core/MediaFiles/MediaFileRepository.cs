--- conflicted
+++ resolved
@@ -27,11 +27,7 @@
 
         public List<TrackFile> GetFilesByArtist(int artistId)
         {
-<<<<<<< HEAD
-            return Query.Where(c => c.ForeignTrackId == artistId).ToList();
-=======
             return Query.Where(c => c.ArtistId == artistId).ToList();
->>>>>>> fafe4e93
         }
     }
 }