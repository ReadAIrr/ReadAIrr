--- conflicted
+++ resolved
@@ -13,8 +13,6 @@
     {
         public LidarrCloudRequestBuilder()
         {
-<<<<<<< HEAD
-            
             Services = new HttpRequestBuilder("http://services.lidarr.tv/v1/")
                 .CreateFactory();
 
@@ -22,12 +20,6 @@
                 .CreateFactory();
 
             SkyHookTvdb = new HttpRequestBuilder("http://skyhook.lidarr.tv/v1/tvdb/{route}/{language}/")
-=======
-            Services = new HttpRequestBuilder("http://services.lidarr.audio/v1/")
-                .CreateFactory();
-
-            SkyHookTvdb = new HttpRequestBuilder("http://skyhook.lidarr.audio/v1/tvdb/{route}/{language}/")
->>>>>>> 7e97f8c4
                 .SetSegment("language", "en")
                 .CreateFactory();
         }
